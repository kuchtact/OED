{
  "name": "Open-Energy-Dashboard",
  "version": "0.3.0",
  "private": false,
  "license": "MPL-2.0",
  "scripts": {
    "start": "node ./src/bin/www",
    "dev": "webpack -d --watch --color --progress",
    "build": "cross-env NODE_ENV=production webpack -p",
    "buildDev": "webpack -p",
    "checkHeader": "./src/scripts/checkHeader.sh",
<<<<<<< HEAD
    "checkTypescript": "./src/scripts/checkTypescript.sh",
    "lint": "./node_modules/.bin/tslint -c tslint.json src/{server,bin,scripts,common}/**/*.{ts,tsx,js,jsx} src/client/app/**/*.{ts,tsx,js,jsx}",
    "typeCheck": "./node_modules/.bin/tsc -p . --noEmit",
=======
    "lint": "./node_modules/.bin/eslint src/client/app/**/*.js src/client/app/**/*.jsx src/server/**/*.js src/server/*.js src/bin/*",
>>>>>>> b75c7aac
    "test": "./node_modules/.bin/mocha \"src/server/test/**/*.js\"",
    "createdb": "node ./src/server/services/createDB.js",
    "addMamacMeters": "node ./src/server/services/addMamacMeters.js",
    "updateMamacMeters": "node ./src/server/services/updateMamacMeters.js",
    "createUser": "node ./src/server/services/createUser.js"
  },
  "dependencies": {
    "axios": "~0.16.2",
    "bcryptjs": "~2.4.3",
    "body-parser": "~1.15.1",
    "bootstrap": "~4.0.0",
    "chart.js": "~2.7.0",
    "chartjs-plugin-datalabels": "~0.1.0",
    "cookie-parser": "~1.4.3",
    "cross-env": "~5.0.5",
    "csv": "~1.1.1",
    "dotenv": "~2.0.0",
    "es6-promisify": "~5.0.0",
    "express": "~4.13.4",
    "jsonschema": "~1.2.0",
    "jsonwebtoken": "~7.2.1",
    "lodash": "~4.17.4",
    "lodash-webpack-plugin": "~0.11.4",
    "moment": "~2.19.1",
    "morgan": "~1.7.0",
    "multer": "~1.3.0",
    "nodemailer": "~2.6.4",
    "pg-promise": "~5.9.7",
    "prop-types": "~15.5.10",
    "react": "~15.6.2",
    "react-chartjs-2": "~2.6.2",
    "react-dom": "~15.6.1",
    "react-dropzone": "~4.2.3",
    "react-notification-system": "~0.2.15",
    "react-rangeslider": "~2.2.0",
    "react-redux": "~5.0.6",
    "react-router": "~3.0.5",
    "react-select": "~1.0.0-rc.10",
    "reactstrap": "~5.0.0-alpha.4",
    "redux": "~3.7.2",
    "redux-thunk": "~2.2.0",
    "request": "~2.83.0",
    "request-promise-native": "~1.0.5",
    "serve-favicon": "~2.3.0",
    "uglifyjs-webpack-plugin": "~1.0.1",
    "stream-buffers": "~3.0.1",
    "webpack": "~3.7.1",
    "xml2js": "~0.4.19"
  },
  "devDependencies": {
    "@types/axios": "~0.14.0",
    "@types/chartjs": "0.0.31",
    "@types/core-js": "~0.9.43",
    "@types/lodash": "~4.14.80",
    "@types/moment": "~2.13.0",
    "@types/react": "~16.0.19",
    "@types/react-bootstrap": "~0.31.3",
    "@types/react-chartjs-2": "~2.0.2",
    "@types/react-dom": "~16.0.2",
    "@types/react-dropzone": "~4.2.0",
    "@types/react-notification-system": "~0.2.35",
    "@types/react-redux": "~5.0.12",
    "@types/react-router": "~3.0.5",
    "@types/react-select": "~1.0.59",
    "@types/reactstrap": "~5.0.12",
    "@types/redux-devtools-extension": "~2.13.2",
    "@types/redux-thunk": "~2.1.0",
    "awesome-typescript-loader": "~3.3.0",
    "babel-core": "~6.26.0",
    "babel-loader": "~7.1.2",
    "babel-plugin-lodash": "~3.2.11",
    "babel-plugin-transform-object-rest-spread": "~6.26.0",
    "babel-polyfill": "~6.26.0",
    "babel-preset-env": "~1.6.0",
    "babel-preset-react": "~6.24.1",
    "chai": "~3.5.0",
    "chai-as-promised": "~6.0.0",
    "css-loader": "~0.28.7",
    "mocha": "~3.5.3",
    "mock-require": "~2.0.2",
    "redux-devtools": "~3.4.0",
    "sinon": "~4.0.2",
    "source-map-loader": "~0.2.3",
    "style-loader": "~0.19.0",
    "tslint": "~5.8.0",
    "tslint-react": "~3.2.0",
    "typescript": "~2.6.1"
  }
}<|MERGE_RESOLUTION|>--- conflicted
+++ resolved
@@ -9,13 +9,9 @@
     "build": "cross-env NODE_ENV=production webpack -p",
     "buildDev": "webpack -p",
     "checkHeader": "./src/scripts/checkHeader.sh",
-<<<<<<< HEAD
     "checkTypescript": "./src/scripts/checkTypescript.sh",
     "lint": "./node_modules/.bin/tslint -c tslint.json src/{server,bin,scripts,common}/**/*.{ts,tsx,js,jsx} src/client/app/**/*.{ts,tsx,js,jsx}",
     "typeCheck": "./node_modules/.bin/tsc -p . --noEmit",
-=======
-    "lint": "./node_modules/.bin/eslint src/client/app/**/*.js src/client/app/**/*.jsx src/server/**/*.js src/server/*.js src/bin/*",
->>>>>>> b75c7aac
     "test": "./node_modules/.bin/mocha \"src/server/test/**/*.js\"",
     "createdb": "node ./src/server/services/createDB.js",
     "addMamacMeters": "node ./src/server/services/addMamacMeters.js",
