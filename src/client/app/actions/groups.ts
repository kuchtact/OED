--- conflicted
+++ resolved
@@ -8,11 +8,8 @@
 import { showErrorNotification } from '../utils/notifications';
 import * as t from '../types/redux/groups';
 import { groupsApi } from '../utils/api';
-<<<<<<< HEAD
 import { browserHistory } from 'react-router';
-=======
 import translate from '../utils/translate';
->>>>>>> b5697796
 
 function requestGroupsDetails(): t.RequestGroupsDetailsAction {
 	return { type: ActionType.RequestGroupsDetails };
