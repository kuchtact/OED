--- conflicted
+++ resolved
@@ -10,34 +10,13 @@
 import { fetchNeededBarReadings } from './barReadings';
 
 export const UPDATE_SELECTED_METERS = 'UPDATE_SELECTED_METERS';
-<<<<<<< HEAD
 export const UPDATE_BAR_DURATION = 'UPDATE_BAR_DURATION';
 export const CHANGE_CHART_TO_RENDER = 'CHANGE_CHART_TO_RENDER';
 export const CHANGE_BAR_STACKING = 'CHANGE_BAR_STACKING';
 export const CHANGE_GRAPH_ZOOM = 'CHANGE_GRAPH_ZOOM';
 export const ADD_NEW_BASELINE = 'ADD_NEW_BASELINE';
-=======
 export const SET_GRAPH_ZOOM = 'CHANGE_GRAPH_ZOOM';
-export const REQUEST_BASELINE_DATA = 'REQUEST_BASELINE_DATA';
-export const RECEIVE_BASELINE_DATA = 'RECEIVE_BASELINE_DATA';
->>>>>>> 4454f467
 
-export function requestBaselineData(meters) {
-	return { type: REQUEST_BASELINE_DATA, meters };
-}
-
-export function receiveBaselineData(meters, baselines) {
-	return { type: RECEIVE_BASELINE_DATA, meters, baselines };
-}
-
-
-function fetchBaselineData(meters) {
-	return dispatch => {
-		dispatch(requestBaselineData(meters));
-		const stringifiedMeterIDs = meters.join(',');
-	return axios.get('/api/baseline/values/${stringifiedMeterIDs}').then(response => dispatch(receiveBaselineData(meters, response.data)));
-	};
-}
 
 /**
  * @param {string} chartType is either chartTypes.line or chartTypes.bar
@@ -88,16 +67,6 @@
 	};
 }
 
-export function something(date) {
-	return (dispatch, getState) => {
-		date['meterID'] = getState().graph.selectedMeters[0];
-		return axios.post(`/api/baseline/average/`, 
-			{ date }
-		).then( function (response) {
-			createBaseline(response.data);
-		});
-	};
-}
 
 export function changeBarDuration(barDuration) {
 	return (dispatch, getState) => {
@@ -110,16 +79,11 @@
 export function changeSelectedMeters(meterIDs) {
 	return (dispatch, getState) => {
 		dispatch(updateSelectedMeters(meterIDs));
-<<<<<<< HEAD
 		// Nesting dispatches to preserve that updateSelectedMeters() is called before fetching readings
 		dispatch(dispatch2 => {
 			dispatch2(fetchNeededLineReadings(getState().graph.timeInterval));
 			dispatch2(fetchNeededBarReadings(getState().graph.timeInterval));
 		});
-=======
-		dispatch(fetchNeededReadings(meterIDs, state().graph.timeInterval));
-		dispatch(fetchBaselineData(meterIDs));
->>>>>>> 4454f467
 		return Promise.resolve();
 	};
 }
