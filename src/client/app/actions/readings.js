/*
 * This Source Code Form is subject to the terms of the Mozilla Public
 * License, v. 2.0. If a copy of the MPL was not distributed with this
 * file, You can obtain one at http://mozilla.org/MPL/2.0/.
 */

import axios from 'axios';

export const REQUEST_MANY_READINGS = 'REQUEST_MANY_READINGS';
export const RECEIVE_MANY_READINGS = 'RECEIVE_MANY_READINGS';


/**
 * @param {State} state
 * @param {number} meterID
 * @param {TimeInterval} timeInterval
 */
function shouldFetchReadings(state, meterID, timeInterval) {
	const readingsForMeterID = state.readings.byMeterID[meterID];
	if (readingsForMeterID === undefined) {
		return true;
	}
	if (readingsForMeterID[timeInterval] === undefined) {
		return true;
	}
	const readingsForTimeInterval = state.readings.byMeterID[meterID][timeInterval];
	return readingsForTimeInterval === undefined && !readingsForTimeInterval.isFetching;
}

function requestManyReadings(meterIDs, timeInterval) {
	return { type: REQUEST_MANY_READINGS, meterIDs, timeInterval };
}

function receiveManyReadings(meterIDs, timeInterval, readings) {
	return { type: RECEIVE_MANY_READINGS, meterIDs, timeInterval, readings };
}

<<<<<<< HEAD
function testExport(stateSeries) {
	if (stateSeries === undefined) {
		return false;
	}
	console.log(stateSeries);
	return true;
	// return stateSeries === undefined;
}

export function fetchReadingsIfNeeded(meterID, startTimestamp, endTimestamp) {
=======
function fetchManyReadings(meterIDs, timeInterval) {
	return dispatch => {
		dispatch(requestManyReadings(meterIDs, timeInterval));
		// The api expects the meter ids to be a comma-separated list.
		const stringifiedMeterIDs = meterIDs.join(',');
		return axios.get(`/api/meters/readings/${stringifiedMeterIDs}`, {
			params: { timeInterval: timeInterval.toString() }
		}).then(response => dispatch(receiveManyReadings(meterIDs, timeInterval, response.data)));
	};
}

/**
 * Fetches readings for the given meterIDs if they are not already fetched or being fetched
 * @param {Array.<int>} meterIDs
 * @param {TimeInterval} timeInterval The time interval to fetch readings for
 * @return {*} An action to fetch the needed readings
 */
export function fetchNeededReadings(meterIDs, timeInterval) {
>>>>>>> be193d07
	return (dispatch, getState) => {
		const state = getState();
		const meterIDsToFetch = meterIDs.filter(id => shouldFetchReadings(state, id, timeInterval));
		if (meterIDsToFetch.length > 0) {
			return dispatch(fetchManyReadings(meterIDsToFetch, timeInterval));
		}
		return Promise.resolve();
	};
}

export function exportReadings(series) {
	return (dispatch, getState) => {
		if (testExport(getState())) {
			console.log('resolved');
			return Promise.resolve();
		}
		console.log('rejected');
		return Promise.reject();
	};
}
<|MERGE_RESOLUTION|>--- conflicted
+++ resolved
@@ -35,18 +35,6 @@
 	return { type: RECEIVE_MANY_READINGS, meterIDs, timeInterval, readings };
 }
 
-<<<<<<< HEAD
-function testExport(stateSeries) {
-	if (stateSeries === undefined) {
-		return false;
-	}
-	console.log(stateSeries);
-	return true;
-	// return stateSeries === undefined;
-}
-
-export function fetchReadingsIfNeeded(meterID, startTimestamp, endTimestamp) {
-=======
 function fetchManyReadings(meterIDs, timeInterval) {
 	return dispatch => {
 		dispatch(requestManyReadings(meterIDs, timeInterval));
@@ -58,6 +46,15 @@
 	};
 }
 
+function testExport(stateSeries) {
+	if (stateSeries === undefined) {
+		return false;
+	}
+	console.log(stateSeries);
+	return true;
+	// return stateSeries === undefined;
+}
+
 /**
  * Fetches readings for the given meterIDs if they are not already fetched or being fetched
  * @param {Array.<int>} meterIDs
@@ -65,7 +62,6 @@
  * @return {*} An action to fetch the needed readings
  */
 export function fetchNeededReadings(meterIDs, timeInterval) {
->>>>>>> be193d07
 	return (dispatch, getState) => {
 		const state = getState();
 		const meterIDsToFetch = meterIDs.filter(id => shouldFetchReadings(state, id, timeInterval));
