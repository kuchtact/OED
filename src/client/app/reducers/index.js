--- conflicted
+++ resolved
@@ -28,7 +28,6 @@
  * @param {State} state
  * @return {State}
  */
-<<<<<<< HEAD
 export default combineReducers({
 	meters,
 	readings: combineReducers({
@@ -36,9 +35,7 @@
 		bar: barReadings
 	}),
 	graph,
+	groups,
 	notifications,
 	admin
-});
-=======
-export default combineReducers({ meters, readings: combineReducers({ line: lineReadings, bar: barReadings }), graph, groups, notifications });
->>>>>>> bc389aa4
+});