--- conflicted
+++ resolved
@@ -9,11 +9,8 @@
 import lineReadings from './lineReadings';
 import barReadings from './barReadings';
 import graph from './graph';
-<<<<<<< HEAD
 import admin from './admin';
-=======
 import notifications from './notifications';
->>>>>>> ea1cdeb9
 
 /**
  * @typedef {Object} State
@@ -29,8 +26,4 @@
  * @param action
  * @return {State}
  */
-<<<<<<< HEAD
-export default combineReducers({ meters, readings: combineReducers({ line: lineReadings, bar: barReadings }), graph, admin });
-=======
-export default combineReducers({ meters, readings: combineReducers({ line: lineReadings, bar: barReadings }), graph, notifications });
->>>>>>> ea1cdeb9
+export default combineReducers({ meters, readings: combineReducers({ line: lineReadings, bar: barReadings }), graph, notifications, admin });