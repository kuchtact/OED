--- conflicted
+++ resolved
@@ -6,14 +6,10 @@
 import { connect } from 'react-redux';
 import ChartDataSelectComponent from '../components/ChartDataSelectComponent';
 import { changeSelectedMeters, changeSelectedGroups } from '../actions/graph';
-<<<<<<< HEAD
-import { Dispatch, State } from '../types/redux';
-=======
 import { fetchMetersDetailsIfNeeded } from '../actions/meters';
 import { fetchGroupsDetailsIfNeeded } from '../actions/groups';
 import { State } from '../types/redux/state';
 import { Dispatch } from '../types/redux/actions';
->>>>>>> 553fc3a7
 
 
 function mapStateToProps(state: State) {
