/*
 * This Source Code Form is subject to the terms of the Mozilla Public
 * License, v. 2.0. If a copy of the MPL was not distributed with this
 * file, You can obtain one at http://mozilla.org/MPL/2.0/.
 */

import { Bar, LinearComponentProps } from 'react-chartjs-2';
import { ChartData, ChartDataSets, LinearTickOptions, ChartTooltipItem } from 'chart.js';
import * as datalabels from 'chartjs-plugin-datalabels';
import { connect } from 'react-redux';
import { State } from '../types/redux/state';
import { getComparePeriodLabels, getCompareChangeSummary } from '../utils/calculateCompare';
import { CompareEntity } from './MultiCompareChartContainer';
<<<<<<< HEAD
import * as datalabels from 'chartjs-plugin-datalabels';
import {CompressedBarReading} from '../types/compressed-readings';
=======
import translate from '../utils/translate';
>>>>>>> 273fd186

if (datalabels === null || datalabels === undefined) {
	throw new Error('Datalabels plugin was tree-shaken out.');
}

interface ChartDataSetsWithDatalabels extends ChartDataSets {
	datalabels: {
		anchor: string;
		align: string;
	};
}

interface CompareChartContainerProps {
	entity: CompareEntity;
}

function mapStateToProps(state: State, ownProps: CompareChartContainerProps) {
	const comparePeriod = state.graph.comparePeriod;
	const datasets: ChartDataSetsWithDatalabels[] = [];
	const labels: string[] = [];

	const periodLabels = getComparePeriodLabels(comparePeriod);

	const colorize = (changeForColorization: number) => {
		if (changeForColorization < 0) {
			return 'green';
		}
		return 'red';
	};
	// Compose the text to display to the user.
	const entity = ownProps.entity;
	const changeSummary = getCompareChangeSummary(entity.change, entity.name, periodLabels);

	labels.push(periodLabels.prev);
	labels.push(periodLabels.current);
	const readingsAfterCurrentTimeColor = 'rgba(173, 216, 230, 1)';
	const readingsBeforeCurrentTimeColor = 'rgba(218, 165, 32, 1)';
	const projectedDataColor = 'rgba(173, 216, 230, 0.45)';
	datasets.push(
		{
			data: [entity.lastPeriodTotalUsage, Math.round((entity.currentPeriodUsage / entity.usedToThisPointLastTimePeriod) * entity.lastPeriodTotalUsage)],
			datalabels: {
				anchor: 'end',
				align: 'start'
			}
		}, {
			data: [entity.usedToThisPointLastTimePeriod, entity.currentPeriodUsage],
			datalabels: {
				anchor: 'end',
				align: 'start'
			}
		}
	);
	// sorts the data so that one doesn't cover up the other
	datasets.sort((a, b) => {
		if (a.data !== undefined && b.data !== undefined) {
			return +(a.data[0]) - +(b.data[0]);
		} else {
			return 0;
		}
	});


	// apply info to datasets after sort
	datasets[0].backgroundColor = [readingsBeforeCurrentTimeColor, readingsBeforeCurrentTimeColor];
	datasets[0].hoverBackgroundColor = [readingsBeforeCurrentTimeColor, readingsBeforeCurrentTimeColor];
	datasets[1].backgroundColor = [readingsAfterCurrentTimeColor, projectedDataColor];
	datasets[1].hoverBackgroundColor = [readingsAfterCurrentTimeColor, projectedDataColor];


	const data: ChartData = {datasets, labels};
	const ticks: LinearTickOptions = {
		beginAtZero: true
	};
	const options = {
		animation: {
			duration: 0
		},
		elements: {
			point: {
				radius: 0
			}
		},
		scales: {
			xAxes: [{
				stacked: true,
				gridLines: {
					display: true
				}
			}],
			yAxes: [{
				stacked: false,
				scaleLabel: {
					display: true,
					labelString: 'kW'
				},
				ticks
			}]
		},
		legend: {
			display: false
		},
		tooltips: {
			mode: 'nearest',
			intersect: false,
			backgroundColor: 'rgba(0,0,0,0.6)',
			displayColors: false,
			callbacks: {
				label: (tooltipItem: ChartTooltipItem, data: ChartData) => { // tslint:disable-line no-shadowed-variable
					const usage = tooltipItem.yLabel;
					const usedThisTime = data.datasets![0].data![0];
					const usedSoFar = data.datasets![0].data![1];
					const totalUsed = data.datasets![1].data![0];
					const labelText = tooltipItem.xLabel!.toLowerCase();
					switch (usage) {
						case usedThisTime:
							return `${usage} kW ${translate('used.this.time')} ${labelText}`;
						case usedSoFar:
							return `${usage} kW ${translate('used.so.far')} ${labelText}`;
						case totalUsed:
							return `${usage} kW ${translate('total')} ${labelText}`;
						default:
							return `${usage} kW ${translate('projected.to.be.used')} ${labelText}`;
					}
				},
				title: () => ''
			}
		},
		title: {
			display: true,
			text: changeSummary,
			fontColor: colorize(entity.change)
		},
		plugins: {
			datalabels: {
				color: 'black',
				font: {
					weight: 'bold'
				},
				display: true,
				formatter: (value: number) => `${value} kW`
			}
		}
	};


	const props: LinearComponentProps = {
		data,
		options,
		redraw: true
	};

	return props;
}


export default connect(mapStateToProps)(Bar);<|MERGE_RESOLUTION|>--- conflicted
+++ resolved
@@ -11,12 +11,8 @@
 import { State } from '../types/redux/state';
 import { getComparePeriodLabels, getCompareChangeSummary } from '../utils/calculateCompare';
 import { CompareEntity } from './MultiCompareChartContainer';
-<<<<<<< HEAD
-import * as datalabels from 'chartjs-plugin-datalabels';
+import translate from '../utils/translate';
 import {CompressedBarReading} from '../types/compressed-readings';
-=======
-import translate from '../utils/translate';
->>>>>>> 273fd186
 
 if (datalabels === null || datalabels === undefined) {
 	throw new Error('Datalabels plugin was tree-shaken out.');
