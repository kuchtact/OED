/* This Source Code Form is subject to the terms of the Mozilla Public
 * License, v. 2.0. If a copy of the MPL was not distributed with this
 * file, You can obtain one at http://mozilla.org/MPL/2.0/. */

import React from 'react';
import { Router, Route, browserHistory } from 'react-router';
import axios from 'axios';
<<<<<<< HEAD
=======
import moment from 'moment';
import _ from 'lodash';
import NotificationSystem from 'react-notification-system';
>>>>>>> 0e25ed50
import HomeComponent from './HomeComponent';
import LoginContainer from '../containers/LoginContainer';
import AdminContainer from '../containers/AdminContainer';
import InitializationContainer from '../containers/InitializationContainer';
import NotFoundComponent from './NotFoundComponent';
import GroupMainContainer from '../containers/groups/GroupMainContainer';
import getToken from '../utils/getToken';

export default class RouteComponent extends React.Component {
	constructor(props) {
		super(props);
		this.requireAuth = this.requireAuth.bind(this);
		this.linkToGraph = this.linkToGraph.bind(this);
	}

	/**
	 * Middleware function that requires proper authentication for a page route
	 * @param nextState The next state of the router
	 * @param replace Function that allows a route redirect
	 */
	requireAuth(nextState, replace) {
		function redirectRoute() {
			replace({
				pathname: '/login',
				state: { nextPathname: nextState.location.pathname }
			});
		}
		const token = getToken();
		// Redirect route to login page if the auth token does not exist
		if (!token) {
			redirectRoute();
			return;
		}
		// Verify that the auth token is valid
		axios.post('/api/verification/', { token }, { validateStatus: status => (status >= 200 && status < 300) || (status === 401 || status === 403) })
			.then(res => {
				// Route to login page if the auth token is not valid
				if (!res.data.success) browserHistory.push('/login');
			})
			// In the case of a server error, the user can't fix the issue. Log it for developers.
			.catch(console.error); // eslint-disable-line no-console
	}

	/**
	 * Middleware function that allows hotlinking to a graph with options
	 * @param nextState The next state of the router
	 * @param replace Function that allows a route redirect
	 */
	linkToGraph(nextState, replace) {
		const queries = nextState.location.query;
		if (!_.isEmpty(queries)) {
			try {
				const options = {};
				for (const [key, info] of Object.entries(queries)) {
					switch (key) {
						case 'meterIDs':
							options.meterIDs = info.split(',').map(s => parseInt(s));
							break;
						case 'groupIDs':
							options.groupIDs = info.split(',').map(s => parseInt(s));
							break;
						case 'chartType':
							options.chartType = info;
							break;
						case 'barDuration':
							options.barDuration = moment.duration(parseInt(info), 'days');
							break;
						case 'barStacking':
							if (this.props.barStacking.toString() !== info) {
								options.changeBarStacking = true;
							}
							break;
						default:
							throw new Error('Unknown query parameter');
					}
				}
				this.props.changeOptionsFromLink(options);
			} catch (err) {
				console.error('Failed to link to graph');
			}
		}
		replace({
			pathname: '/'
		});
	}

	/**
	 * React component that controls the app's routes
	 * Note that '/admin' and '/groups' requires authentication
	 * @returns JSX to create the RouteComponent
	 */
	render() {
		return (
			<div>
				<InitializationContainer />
				<Router history={browserHistory}>
					<Route path="/" component={HomeComponent} />
					<Route path="/login" component={LoginContainer} />
<<<<<<< HEAD
					<Route path="/admin" component={AdminContainer} onEnter={this.requireAuth} />
=======
					<Route path="/admin" component={AdminComponent} onEnter={this.requireAuth} />
					<Route path="/groups" component={GroupMainContainer} onEnter={this.requireAuth} />
					<Route path="/graph" component={HomeComponent} onEnter={this.linkToGraph} />
>>>>>>> 0e25ed50
					<Route path="*" component={NotFoundComponent} />
				</Router>
			</div>
		);
	}
}<|MERGE_RESOLUTION|>--- conflicted
+++ resolved
@@ -5,12 +5,9 @@
 import React from 'react';
 import { Router, Route, browserHistory } from 'react-router';
 import axios from 'axios';
-<<<<<<< HEAD
-=======
 import moment from 'moment';
 import _ from 'lodash';
 import NotificationSystem from 'react-notification-system';
->>>>>>> 0e25ed50
 import HomeComponent from './HomeComponent';
 import LoginContainer from '../containers/LoginContainer';
 import AdminContainer from '../containers/AdminContainer';
@@ -24,6 +21,18 @@
 		super(props);
 		this.requireAuth = this.requireAuth.bind(this);
 		this.linkToGraph = this.linkToGraph.bind(this);
+	}
+
+	shouldComponentUpdate() {
+		// To ignore warning: [react-router] You cannot change 'Router routes'; it will be ignored
+		return false;
+	}
+
+	componentWillReceiveProps(nextProps) {
+		if (!_.isEmpty(nextProps.notification)) {
+			this.notificationSystem.addNotification(nextProps.notification);
+			this.props.clearNotifications();
+		}
 	}
 
 	/**
@@ -109,13 +118,9 @@
 				<Router history={browserHistory}>
 					<Route path="/" component={HomeComponent} />
 					<Route path="/login" component={LoginContainer} />
-<<<<<<< HEAD
 					<Route path="/admin" component={AdminContainer} onEnter={this.requireAuth} />
-=======
-					<Route path="/admin" component={AdminComponent} onEnter={this.requireAuth} />
 					<Route path="/groups" component={GroupMainContainer} onEnter={this.requireAuth} />
 					<Route path="/graph" component={HomeComponent} onEnter={this.linkToGraph} />
->>>>>>> 0e25ed50
 					<Route path="*" component={NotFoundComponent} />
 				</Router>
 			</div>
