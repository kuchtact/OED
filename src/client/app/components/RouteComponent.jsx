--- conflicted
+++ resolved
@@ -25,24 +25,6 @@
 		return false;
 	}
 
-<<<<<<< HEAD
-/**
- * React component that controls the app's routes
- * Note that '/admin' requires authentication
- * @returns JSX to create the RouteComponent
- */
-export default function RouteComponent() {
-	return (
-		<Router history={browserHistory}>
-			<Route path="/" component={HomeComponent} />
-			<Route path="/login" component={LoginComponent} />
-			<Route path="/admin" component={AdminComponent} onEnter={requireAuth} />
-			<Route path="/groups" component={GroupContainer} onEnter={requireAuth} />
-			<Route path="/editGroup" component={EditGroupComponent} />
-			<Route path="*" component={NotFoundComponent} />
-		</Router>
-	);
-=======
 	componentWillReceiveProps(nextProps) {
 		if (!_.isEmpty(nextProps.notification)) {
 			this.notificationSystem.addNotification(nextProps.notification);
@@ -91,10 +73,10 @@
 					<Route path="/login" component={LoginContainer} />
 					<Route path="/admin" component={AdminComponent} onEnter={this.requireAuth} />
 					<Route path="/groups" component={GroupContainer} onEnter={this.requireAuth} />
+					<Route path="/editGroup" component={EditGroupComponent} />
 					<Route path="*" component={NotFoundComponent} />
 				</Router>
 			</div>
 		);
 	}
->>>>>>> 13df5a11
 }