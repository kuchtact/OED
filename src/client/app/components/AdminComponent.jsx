/* This Source Code Form is subject to the terms of the Mozilla Public
 * License, v. 2.0. If a copy of the MPL was not distributed with this
 * file, You can obtain one at http://mozilla.org/MPL/2.0/. */

import React from 'react';
<<<<<<< HEAD
import Dropzone from 'react-dropzone';
import axios from 'axios';
import MultiSelectComponent from './MultiSelectComponent';
import HeaderContainer from '../containers/HeaderContainer';
import getToken from '../utils/getToken';
=======
import { FormControl, Button } from 'react-bootstrap';
import { chartTypes } from '../reducers/graph';
import HeaderContainer from '../containers/HeaderContainer';
import FooterComponent from '../components/FooterComponent';
>>>>>>> bb9b1587

export default class AdminComponent extends React.Component {
	constructor(props) {
		super(props);
<<<<<<< HEAD
		this.handleFileToImport = this.handleFileToImport.bind(this);
	}

	handleFileToImport(files) {
		// token passed as a header
		if (!this.props.selectedImportMeter) {
			this.props.showNotification({
				message: 'Please select a meter',
				level: 'error',
				position: 'tr',
				autoDismiss: 3
			});
		} else {
			const file = files[0];
			const data = new FormData();
			data.append('csvFile', file);
			// data.append('token', getToken());
			axios({
				method: 'post',
				url: `/api/fileProcessing/${this.props.selectedImportMeter.value}`,
				data,
				params: {
					token: getToken()
				}
			})
			// axios.post(`/api/fileProcessing/${this.props.selectedImportMeter.value}`, data)
				.then(() => {
					this.props.showNotification({
						message: 'Successfully uploaded meter data',
						level: 'success',
						position: 'tr',
						autoDismiss: 3
					});
				})
				.catch(() => {
					this.props.showNotification({
						message: 'Error uploading meter data',
						level: 'error',
						position: 'tr',
						autoDismiss: 3
					});
				});
		}
	}

	render() {
		return (
			<div>
				<HeaderContainer renderLoginButton={false} renderOptionsButton={false} renderAdminButton={false} />
				<div className="container-fluid">
					<div className="col-xs-4">
						<Dropzone accept="text/csv, application/vnd.ms-excel," onDrop={this.handleFileToImport}>
							<div> Add in a CSV file here:</div>
						</Dropzone>
						<MultiSelectComponent options={this.props.meters} selectedOptions={this.props.selectedImportMeter} placeholder="Select meter to import data" onValuesChange={s => this.props.updateSelectedImportMeter(s)} />
					</div>
				</div>
=======
		this.handleDisplayTitleChange = this.handleDisplayTitleChange.bind(this);
		this.handleDefaultChartToRenderChange = this.handleDefaultChartToRenderChange.bind(this);
		this.handleDefaultBarStackingChange = this.handleDefaultBarStackingChange.bind(this);
		this.handleSubmitPreferences = this.handleSubmitPreferences.bind(this);
	}

	handleDisplayTitleChange(e) {
		this.props.updateDisplayTitle(e.target.value);
	}

	handleDefaultChartToRenderChange(e) {
		this.props.updateDefaultGraphType(e.target.value);
	}

	handleDefaultBarStackingChange() {
		this.props.toggleDefaultBarStacking();
	}

	handleSubmitPreferences() {
		this.props.submitPreferences();
	}

	render() {
		const labelStyle = {
			fontWeight: 'bold',
			margin: 0,
		};
		const bottomPaddingStyle = {
			paddingBottom: '15px'
		};
		const titleStyle = {
			fontWeight: 'bold',
			margin: 0,
			paddingBottom: '5px'
		};
		return (
			<div>
				<HeaderContainer />
				<div className="container-fluid">
					<div className="col-xs-3">
						<div style={bottomPaddingStyle}>
							<p style={titleStyle}>Default Site Title:</p>
							<FormControl type="text" placeholder="Name" value={this.props.displayTitle} onChange={this.handleDisplayTitleChange} maxLength={50} />
						</div>
						<div>
							<p style={labelStyle}>Default Graph Type:</p>
							<div className="radio">
								<label>
									<input
										type="radio"
										name="chartTypes"
										value={chartTypes.line}
										onChange={this.handleDefaultChartToRenderChange}
										checked={this.props.defaultChartToRender === chartTypes.line}
									/>
									Line
								</label>
							</div>
							<div className="radio">
								<label>
									<input
										type="radio"
										name="chartTypes"
										value={chartTypes.bar}
										onChange={this.handleDefaultChartToRenderChange}
										checked={this.props.defaultChartToRender === chartTypes.bar}
									/>
									Bar
								</label>
							</div>
							<div className="radio">
								<label>
									<input
										type="radio"
										name="chartTypes"
										value={chartTypes.compare}
										onChange={this.handleDefaultChartToRenderChange}
										checked={this.props.defaultChartToRender === chartTypes.compare}
									/>
									Compare
								</label>
							</div>
						</div>
						<div className="checkbox">
							<label><input type="checkbox" onChange={this.handleDefaultBarStackingChange} checked={this.props.defaultBarStacking} />Default Bar stacking</label>
						</div>
						<Button type="submit" onClick={this.handleSubmitPreferences} disabled={this.props.disableSubmitPreferences}>Submit</Button>
					</div>
				</div>
				<FooterComponent />
>>>>>>> bb9b1587
			</div>
		);
	}
}<|MERGE_RESOLUTION|>--- conflicted
+++ resolved
@@ -3,24 +3,40 @@
  * file, You can obtain one at http://mozilla.org/MPL/2.0/. */
 
 import React from 'react';
-<<<<<<< HEAD
+import { FormControl, Button } from 'react-bootstrap';
 import Dropzone from 'react-dropzone';
 import axios from 'axios';
+import { chartTypes } from '../reducers/graph';
+import HeaderContainer from '../containers/HeaderContainer';
+import FooterComponent from '../components/FooterComponent';
 import MultiSelectComponent from './MultiSelectComponent';
 import HeaderContainer from '../containers/HeaderContainer';
 import getToken from '../utils/getToken';
-=======
-import { FormControl, Button } from 'react-bootstrap';
-import { chartTypes } from '../reducers/graph';
-import HeaderContainer from '../containers/HeaderContainer';
-import FooterComponent from '../components/FooterComponent';
->>>>>>> bb9b1587
 
 export default class AdminComponent extends React.Component {
 	constructor(props) {
 		super(props);
-<<<<<<< HEAD
+		this.handleDisplayTitleChange = this.handleDisplayTitleChange.bind(this);
+		this.handleDefaultChartToRenderChange = this.handleDefaultChartToRenderChange.bind(this);
+		this.handleDefaultBarStackingChange = this.handleDefaultBarStackingChange.bind(this);
+		this.handleSubmitPreferences = this.handleSubmitPreferences.bind(this);
 		this.handleFileToImport = this.handleFileToImport.bind(this);
+	}
+
+	handleDisplayTitleChange(e) {
+		this.props.updateDisplayTitle(e.target.value);
+	}
+
+	handleDefaultChartToRenderChange(e) {
+		this.props.updateDefaultGraphType(e.target.value);
+	}
+
+	handleDefaultBarStackingChange() {
+		this.props.toggleDefaultBarStacking();
+	}
+
+	handleSubmitPreferences() {
+		this.props.submitPreferences();
 	}
 
 	handleFileToImport(files) {
@@ -36,7 +52,6 @@
 			const file = files[0];
 			const data = new FormData();
 			data.append('csvFile', file);
-			// data.append('token', getToken());
 			axios({
 				method: 'post',
 				url: `/api/fileProcessing/${this.props.selectedImportMeter.value}`,
@@ -44,9 +59,7 @@
 				params: {
 					token: getToken()
 				}
-			})
-			// axios.post(`/api/fileProcessing/${this.props.selectedImportMeter.value}`, data)
-				.then(() => {
+			}).then(() => {
 					this.props.showNotification({
 						message: 'Successfully uploaded meter data',
 						level: 'success',
@@ -66,41 +79,6 @@
 	}
 
 	render() {
-		return (
-			<div>
-				<HeaderContainer renderLoginButton={false} renderOptionsButton={false} renderAdminButton={false} />
-				<div className="container-fluid">
-					<div className="col-xs-4">
-						<Dropzone accept="text/csv, application/vnd.ms-excel," onDrop={this.handleFileToImport}>
-							<div> Add in a CSV file here:</div>
-						</Dropzone>
-						<MultiSelectComponent options={this.props.meters} selectedOptions={this.props.selectedImportMeter} placeholder="Select meter to import data" onValuesChange={s => this.props.updateSelectedImportMeter(s)} />
-					</div>
-				</div>
-=======
-		this.handleDisplayTitleChange = this.handleDisplayTitleChange.bind(this);
-		this.handleDefaultChartToRenderChange = this.handleDefaultChartToRenderChange.bind(this);
-		this.handleDefaultBarStackingChange = this.handleDefaultBarStackingChange.bind(this);
-		this.handleSubmitPreferences = this.handleSubmitPreferences.bind(this);
-	}
-
-	handleDisplayTitleChange(e) {
-		this.props.updateDisplayTitle(e.target.value);
-	}
-
-	handleDefaultChartToRenderChange(e) {
-		this.props.updateDefaultGraphType(e.target.value);
-	}
-
-	handleDefaultBarStackingChange() {
-		this.props.toggleDefaultBarStacking();
-	}
-
-	handleSubmitPreferences() {
-		this.props.submitPreferences();
-	}
-
-	render() {
 		const labelStyle = {
 			fontWeight: 'bold',
 			margin: 0,
@@ -117,58 +95,67 @@
 			<div>
 				<HeaderContainer />
 				<div className="container-fluid">
-					<div className="col-xs-3">
-						<div style={bottomPaddingStyle}>
-							<p style={titleStyle}>Default Site Title:</p>
-							<FormControl type="text" placeholder="Name" value={this.props.displayTitle} onChange={this.handleDisplayTitleChange} maxLength={50} />
+					<div className="row">
+						<div className="col-xs-4">
+							<Dropzone accept="text/csv, application/vnd.ms-excel," onDrop={this.handleFileToImport}>
+								<div> Add in a CSV file here:</div>
+							</Dropzone>
+							<MultiSelectComponent options={this.props.meters} selectedOptions={this.props.selectedImportMeter} placeholder="Select meter to import data" onValuesChange={s => this.props.updateSelectedImportMeter(s)} />
 						</div>
-						<div>
-							<p style={labelStyle}>Default Graph Type:</p>
-							<div className="radio">
-								<label>
-									<input
-										type="radio"
-										name="chartTypes"
-										value={chartTypes.line}
-										onChange={this.handleDefaultChartToRenderChange}
-										checked={this.props.defaultChartToRender === chartTypes.line}
-									/>
-									Line
-								</label>
-							</div>
-							<div className="radio">
-								<label>
-									<input
-										type="radio"
-										name="chartTypes"
-										value={chartTypes.bar}
-										onChange={this.handleDefaultChartToRenderChange}
-										checked={this.props.defaultChartToRender === chartTypes.bar}
-									/>
-									Bar
-								</label>
-							</div>
-							<div className="radio">
-								<label>
-									<input
-										type="radio"
-										name="chartTypes"
-										value={chartTypes.compare}
-										onChange={this.handleDefaultChartToRenderChange}
-										checked={this.props.defaultChartToRender === chartTypes.compare}
-									/>
-									Compare
-								</label>
-							</div>
-						</div>
-						<div className="checkbox">
-							<label><input type="checkbox" onChange={this.handleDefaultBarStackingChange} checked={this.props.defaultBarStacking} />Default Bar stacking</label>
-						</div>
-						<Button type="submit" onClick={this.handleSubmitPreferences} disabled={this.props.disableSubmitPreferences}>Submit</Button>
+					</div>
+					<div className="row">
+                        <div className="col-xs-3">
+                            <div style={bottomPaddingStyle}>
+                                <p style={titleStyle}>Default Site Title:</p>
+                                <FormControl type="text" placeholder="Name" value={this.props.displayTitle} onChange={this.handleDisplayTitleChange} maxLength={50} />
+                            </div>
+                            <div>
+                                <p style={labelStyle}>Default Graph Type:</p>
+                                <div className="radio">
+                                    <label>
+                                        <input
+                                            type="radio"
+                                            name="chartTypes"
+                                            value={chartTypes.line}
+                                            onChange={this.handleDefaultChartToRenderChange}
+                                            checked={this.props.defaultChartToRender === chartTypes.line}
+                                        />
+                                        Line
+                                    </label>
+                                </div>
+                                <div className="radio">
+                                    <label>
+                                        <input
+                                            type="radio"
+                                            name="chartTypes"
+                                            value={chartTypes.bar}
+                                            onChange={this.handleDefaultChartToRenderChange}
+                                            checked={this.props.defaultChartToRender === chartTypes.bar}
+                                        />
+                                        Bar
+                                    </label>
+                                </div>
+                                <div className="radio">
+                                    <label>
+                                        <input
+                                            type="radio"
+                                            name="chartTypes"
+                                            value={chartTypes.compare}
+                                            onChange={this.handleDefaultChartToRenderChange}
+                                            checked={this.props.defaultChartToRender === chartTypes.compare}
+                                        />
+                                        Compare
+                                    </label>
+                                </div>
+                            </div>
+                            <div className="checkbox">
+                                <label><input type="checkbox" onChange={this.handleDefaultBarStackingChange} checked={this.props.defaultBarStacking} />Default Bar stacking</label>
+                            </div>
+                            <Button type="submit" onClick={this.handleSubmitPreferences} disabled={this.props.disableSubmitPreferences}>Submit</Button>
+                        </div>
 					</div>
 				</div>
 				<FooterComponent />
->>>>>>> bb9b1587
 			</div>
 		);
 	}
