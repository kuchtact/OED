--- conflicted
+++ resolved
@@ -3,12 +3,9 @@
  * file, You can obtain one at http://mozilla.org/MPL/2.0/. */
 
 import * as React from 'react';
+import { FormattedMessage } from 'react-intl';
 import CompareChartContainer from '../containers/CompareChartContainer';
-<<<<<<< HEAD
-import { FormattedMessage } from 'react-intl';
-=======
 import { CompareEntity } from '../containers/MultiCompareChartContainer';
->>>>>>> b9936a77
 
 interface MultiCompareChartProps {
 	selectedCompareEntities: CompareEntity[];
