/* This Source Code Form is subject to the terms of the Mozilla Public
 * License, v. 2.0. If a copy of the MPL was not distributed with this
 * file, You can obtain one at http://mozilla.org/MPL/2.0/. */

import React from 'react';
import Slider from 'react-rangeslider';
import moment from 'moment';
import { Button, ToggleButtonGroup, ToggleButton } from 'react-bootstrap';
import 'react-rangeslider/lib/index.css';
import '../styles/react-rangeslider-fix.css';
import { chartTypes } from '../reducers/graph';
import ExportContainer from '../containers/ExportContainer';
import ChartSelectContainer from '../containers/ChartSelectContainer';
import ChartDataSelectContainer from '../containers/ChartDataSelectContainer';
<<<<<<< HEAD
import BaselineCreationContainer from '../containers/BaselineCreationContainer';
=======
import ChartLinkContainer from '../containers/ChartLinkContainer';
import TimeInterval from '../../../common/TimeInterval';
>>>>>>> c368c591

export default class UIOptionsComponent extends React.Component {
	/**
	 * Initializes the component's state, binds all functions to 'this' UIOptionsComponent
	 * @param props The props passed down through the UIOptionsContainer
	 */
	constructor(props) {
		super(props);
		this.handleMeterSelect = this.handleMeterSelect.bind(this);
		this.handleBarDurationChange = this.handleBarDurationChange.bind(this);
		this.handleBarDurationChangeComplete = this.handleBarDurationChangeComplete.bind(this);
		this.handleChangeBarStacking = this.handleChangeBarStacking.bind(this);
<<<<<<< HEAD
=======
		this.handleSpanButton = this.handleSpanButton.bind(this);
		this.handleCompareSpanButton = this.handleCompareSpanButton.bind(this);
		this.toggleSlider = this.toggleSlider.bind(this);
		this.state = {
			barDuration: this.props.barDuration.asDays(),
			showSlider: false
		};
>>>>>>> c368c591
	}

	componentWillReceiveProps(nextProps) {
		this.setState({ barDuration: nextProps.barDuration.asDays() });
	}

	/**
	 * Stores temporary barDuration until slider is released, used to update the UI of the slider
	 */
	handleBarDurationChange(value) {
		this.setState({ barDuration: value });
	}

	/**
	 * Handles a change in meter selection
	 * @param {Object[]} selection An array of {label: string, value: {type: string, id: int}} representing the current selection
	 */
	handleMeterSelect(selection) {
		this.props.selectMeters(selection.map(s => s.value));
	}

	/**
	 * Called when the user releases the slider, dispatch action on temporary state variable
	 */
	handleBarDurationChangeComplete(e) {
		e.preventDefault();
		this.props.changeDuration(moment.duration(this.state.barDuration, 'days'));
	}


	handleChangeBarStacking() {
		this.props.changeBarStacking();
	}

	handleSpanButton(value) {
		this.props.changeDuration(moment.duration(value, 'days'));
	}

	handleCompareSpanButton(value) {
		let compareTimeInterval;
		let compareDuration;
		switch (value) {
			case 'day':
				compareTimeInterval = new TimeInterval(moment().subtract(2, 'days'), moment()).toString();
				// fetch hours for accuracy when time interval is small
				compareDuration = moment.duration(1, 'hours');
				break;
			case 'month':
				compareTimeInterval = new TimeInterval(moment().startOf('week').subtract(49, 'days'), moment()).toString();
				compareDuration = moment.duration(1, 'days');
				break;
			default: // handles week
				compareTimeInterval = new TimeInterval(moment().startOf('week').subtract(7, 'days'), moment()).toString();
				compareDuration = moment.duration(1, 'days');
				break;
		}
		this.props.changeCompareInterval(compareTimeInterval, compareDuration);
	}

	toggleSlider() {
		this.setState({ showSlider: !this.state.showSlider });
	}

	/**
	 * @returns JSX to create the UI options side-panel (includes dynamic rendering of meter information for selection)
	 */
	render() {
		const labelStyle = {
			fontWeight: 'bold',
			margin: 0
		};
		const divTopPadding = {
			paddingTop: '15px'
		};

		const zIndexFix = {
			zIndex: '0'
		};

		const compareTimeIntervalDurationInDays = TimeInterval.fromString(this.props.compareInterval).duration('days');
		let compareVal;
		if (compareTimeIntervalDurationInDays < 7) {
			compareVal = 'day';
		} else if (compareTimeIntervalDurationInDays >= 7 && compareTimeIntervalDurationInDays < 14) {
			compareVal = 'week';
		} else {
			compareVal = 'month';
		}

		return (
			<div>
				<ChartSelectContainer />
<<<<<<< HEAD
				{/* Controls specific to the bar chart. */}
				{this.props.chartToRender === chartTypes.compare &&
				<p style={divBottomPadding}>
					Note: group data cannot be used with the compare function at this time.
				</p>
				}
				<ChartDataSelectContainer />

				{/* Controls specific to the bar chart. */}
				{this.props.chartToRender === chartTypes.bar &&
				<div>
					<div className="checkbox">
						<label><input type="checkbox" onChange={this.handleChangeBarStacking} />Bar stacking</label>
					</div>
					<p style={labelStyle}>Bar chart interval (days):</p>
					<Slider
						min={1} max={365} value={this.state.barDuration}
						onChange={this.handleBarDurationChange}
						onChangeComplete={this.handleBarDurationChangeComplete}
					/>
				</div>
				}

				{/* We can't export compare data -- Don't render export button if looking at compare */}
				{this.props.chartToRender !== chartTypes.compare &&
				<ExportContainer />
				}

				<BaselineCreationContainer />

=======
				<ChartDataSelectContainer />

				{ /* Controls specific to the bar chart */}
				{this.props.chartToRender === chartTypes.bar &&
					<div>
						<div className="checkbox">
							<label><input type="checkbox" onChange={this.handleChangeBarStacking} checked={this.props.barStacking} />Bar stacking</label>
						</div>
						<p style={labelStyle}>Bar chart interval:</p>
						<ToggleButtonGroup
							type="radio"
							name="timeSpans"
							value={this.state.barDuration}
							onChange={this.handleSpanButton}
							style={zIndexFix}
						>
							<ToggleButton value={1}>Day</ToggleButton>
							<ToggleButton value={7}>Week</ToggleButton>
							<ToggleButton value={28}>Month</ToggleButton>
						</ToggleButtonGroup>
						<Button name="customToggle" onClick={this.toggleSlider}>Toggle Custom Slider (days)</Button>

						{this.state.showSlider &&
						<Slider
							min={1} max={365} value={this.state.barDuration} onChange={this.handleBarDurationChange}
							onChangeComplete={this.handleBarDurationChangeComplete}
						/>
						}
					</div>

				}
				{ /* Controls specific to the compare chart */}
				{this.props.chartToRender === chartTypes.compare &&
				<div>
					<ToggleButtonGroup
						name="timeSpansCompare"
						value={compareVal}
						onChange={this.handleCompareSpanButton}
						style={zIndexFix}
					>
						<ToggleButton value="day">Day</ToggleButton>
						<ToggleButton value="week">Week</ToggleButton>
						<ToggleButton value="month">Month</ToggleButton>
					</ToggleButtonGroup>
				</div>
				}


				{ /* We can't export compare data */ }
				{this.props.chartToRender !== chartTypes.compare &&
					<div style={divTopPadding}>
						<ExportContainer />
					</div>
				}
				<div style={divTopPadding}>
					<ChartLinkContainer />
				</div>
>>>>>>> c368c591
			</div>
		);
	}
}<|MERGE_RESOLUTION|>--- conflicted
+++ resolved
@@ -12,12 +12,9 @@
 import ExportContainer from '../containers/ExportContainer';
 import ChartSelectContainer from '../containers/ChartSelectContainer';
 import ChartDataSelectContainer from '../containers/ChartDataSelectContainer';
-<<<<<<< HEAD
 import BaselineCreationContainer from '../containers/BaselineCreationContainer';
-=======
 import ChartLinkContainer from '../containers/ChartLinkContainer';
 import TimeInterval from '../../../common/TimeInterval';
->>>>>>> c368c591
 
 export default class UIOptionsComponent extends React.Component {
 	/**
@@ -30,8 +27,6 @@
 		this.handleBarDurationChange = this.handleBarDurationChange.bind(this);
 		this.handleBarDurationChangeComplete = this.handleBarDurationChangeComplete.bind(this);
 		this.handleChangeBarStacking = this.handleChangeBarStacking.bind(this);
-<<<<<<< HEAD
-=======
 		this.handleSpanButton = this.handleSpanButton.bind(this);
 		this.handleCompareSpanButton = this.handleCompareSpanButton.bind(this);
 		this.toggleSlider = this.toggleSlider.bind(this);
@@ -39,7 +34,6 @@
 			barDuration: this.props.barDuration.asDays(),
 			showSlider: false
 		};
->>>>>>> c368c591
 	}
 
 	componentWillReceiveProps(nextProps) {
@@ -68,7 +62,6 @@
 		e.preventDefault();
 		this.props.changeDuration(moment.duration(this.state.barDuration, 'days'));
 	}
-
 
 	handleChangeBarStacking() {
 		this.props.changeBarStacking();
@@ -111,12 +104,17 @@
 			fontWeight: 'bold',
 			margin: 0
 		};
+
 		const divTopPadding = {
 			paddingTop: '15px'
 		};
 
 		const zIndexFix = {
 			zIndex: '0'
+		};
+
+		const divBottomPadding = {
+			paddingBottom: '15px'
 		};
 
 		const compareTimeIntervalDurationInDays = TimeInterval.fromString(this.props.compareInterval).duration('days');
@@ -132,7 +130,6 @@
 		return (
 			<div>
 				<ChartSelectContainer />
-<<<<<<< HEAD
 				{/* Controls specific to the bar chart. */}
 				{this.props.chartToRender === chartTypes.compare &&
 				<p style={divBottomPadding}>
@@ -141,38 +138,13 @@
 				}
 				<ChartDataSelectContainer />
 
-				{/* Controls specific to the bar chart. */}
-				{this.props.chartToRender === chartTypes.bar &&
-				<div>
-					<div className="checkbox">
-						<label><input type="checkbox" onChange={this.handleChangeBarStacking} />Bar stacking</label>
-					</div>
-					<p style={labelStyle}>Bar chart interval (days):</p>
-					<Slider
-						min={1} max={365} value={this.state.barDuration}
-						onChange={this.handleBarDurationChange}
-						onChangeComplete={this.handleBarDurationChangeComplete}
-					/>
-				</div>
-				}
-
-				{/* We can't export compare data -- Don't render export button if looking at compare */}
-				{this.props.chartToRender !== chartTypes.compare &&
-				<ExportContainer />
-				}
-
-				<BaselineCreationContainer />
-
-=======
-				<ChartDataSelectContainer />
-
-				{ /* Controls specific to the bar chart */}
+				{/* Controls specific to the bar chart */}
 				{this.props.chartToRender === chartTypes.bar &&
 					<div>
 						<div className="checkbox">
-							<label><input type="checkbox" onChange={this.handleChangeBarStacking} checked={this.props.barStacking} />Bar stacking</label>
+							<label><input type="checkbox" onChange={this.handleChangeBarStacking} checked={this.props.barStacking}/>Bar stacking</label>
 						</div>
-						<p style={labelStyle}>Bar chart interval:</p>
+						<p style={labelStyle}>Bar chart interval :</p>
 						<ToggleButtonGroup
 							type="radio"
 							name="timeSpans"
@@ -184,16 +156,12 @@
 							<ToggleButton value={7}>Week</ToggleButton>
 							<ToggleButton value={28}>Month</ToggleButton>
 						</ToggleButtonGroup>
-						<Button name="customToggle" onClick={this.toggleSlider}>Toggle Custom Slider (days)</Button>
+						<Button name="customToggle" onClick={this.toggleSlider}>Toggle CustomSlider (days)</Button>
 
 						{this.state.showSlider &&
-						<Slider
-							min={1} max={365} value={this.state.barDuration} onChange={this.handleBarDurationChange}
-							onChangeComplete={this.handleBarDurationChangeComplete}
-						/>
-						}
-					</div>
-
+						<Slidermin={1} max={365} value={this.state.barDuration} onChange={this.handleBarDurationChange} onChangeComplete={this.handleBarDurationChangeComplete}
+					/>
+						}</div>
 				}
 				{ /* Controls specific to the compare chart */}
 				{this.props.chartToRender === chartTypes.compare &&
@@ -212,16 +180,18 @@
 				}
 
 
-				{ /* We can't export compare data */ }
+				{/* We can't export compare data -- Don't render export button if looking at compare */}
 				{this.props.chartToRender !== chartTypes.compare &&
-					<div style={divTopPadding}>
+				<div style={divTopPadding}>
 						<ExportContainer />
 					</div>
 				}
+
+				<BaselineCreationContainer />
+
 				<div style={divTopPadding}>
 					<ChartLinkContainer />
 				</div>
->>>>>>> c368c591
 			</div>
 		);
 	}
