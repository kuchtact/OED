--- conflicted
+++ resolved
@@ -3,14 +3,10 @@
  * file, You can obtain one at http://mozilla.org/MPL/2.0/. */
 
 import React from 'react';
-<<<<<<< HEAD
-import graphExport from '../services/exportData';
-=======
 import Slider from 'react-rangeslider';
 import moment from 'moment';
 import 'react-rangeslider/lib/index.css';
 import { chartTypes } from '../reducers/graph';
->>>>>>> 95a72228
 
 export default class UIOptionsComponent extends React.Component {
 	/**
@@ -20,9 +16,6 @@
 	constructor(props) {
 		super(props);
 		this.handleMeterSelect = this.handleMeterSelect.bind(this);
-<<<<<<< HEAD
-		this.exportReading = this.exportReading.bind(this);
-=======
 		this.handleBarDurationChange = this.handleBarDurationChange.bind(this);
 		this.handleBarDurationChangeComplete = this.handleBarDurationChangeComplete.bind(this);
 		this.handleChangeChartType = this.handleChangeChartType.bind(this);
@@ -30,7 +23,6 @@
 		this.state = {
 			barDuration: 30 // barDuration in days
 		};
->>>>>>> 95a72228
 	}
 
 	/**
@@ -41,14 +33,6 @@
 		this.props.fetchMetersDetailsIfNeeded();
 	}
 
-	/**
-	 * Called when Export button is clicked.
-	 * Passes an object containing the selected meter data to a function for export.
-	 */
-	exportReading() {
-		const compressedData = this.props.exportVals.datasets;
-		graphExport(compressedData);
-	}
 	handleMeterSelect(e) {
 		e.preventDefault();
 		const options = e.target.options;
@@ -118,17 +102,9 @@
 					<div className="checkbox">
 						<label><input type="checkbox" onChange={this.handleChangeBarStacking} />Bar stacking</label>
 					</div>
-<<<<<<< HEAD
-					<br />
-					<button type="button" id="changeButton" className="btn btn-primary">Change!</button>
-					<br />
-					<button onClick={this.exportReading}>Export!</button>
-=======
 					<p style={labelStyle}>Bar chart interval (days):</p>
 					<Slider min={1} max={365} value={this.state.barDuration} onChange={this.handleBarDurationChange} onChangeComplete={this.handleBarDurationChangeComplete} />
->>>>>>> 95a72228
 				</div>
-
 			</div>
 		);
 	}
