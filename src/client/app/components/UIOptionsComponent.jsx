--- conflicted
+++ resolved
@@ -7,7 +7,6 @@
 import moment from 'moment';
 import 'react-rangeslider/lib/index.css';
 import '../styles/react-rangeslider-fix.css';
-import SelectComponent from './SelectComponent';
 import { chartTypes } from '../reducers/graph';
 
 import ExportContainer from '../containers/ExportContainer';
@@ -93,53 +92,17 @@
 		if (this.props.selectedMeters[0]) { singleSelectedMeter = this.props.selectedMeters[0]; }
 
 		return (
-<<<<<<< HEAD
 			<div style={divTopPadding}>
 				<ChartSelectContainer />
-				{/* Meters and groups multiselects don't work for the comparison graph. */}
-				{this.props.chartToRender !== chartTypes.compare && <ChartDataSelectContainer />}
-
-				{/* The comparison graph uses only a single meter, so that's what the user is allowed to select. */}
-				{this.props.chartToRender === chartTypes.compare && <div>
-					<p style={labelStyle}>Meter:</p>
-					<div style={divBottomPadding}>
-						<SelectComponent
-							options={meterSelectOptions}
-							selectedOption={singleSelectedMeter}
-							placeholder="Select Meter"
-							onValuesChange={s => this.handleMeterSelect([s])}
-						/>
-					</div>
-				</div>}
+				{ /* Controls specific to the bar chart. */}
+				{this.props.chartToRender === chartTypes.compare &&
+					<p style={divBottomPadding}>
+						Note: group data cannot be used with the compare function at this time.
+					</p>
+				}
+				<ChartDataSelectContainer />
 
 				{ /* Controls specific to the bar chart. */}
-=======
-			<div>
-				<div className="form-group">
-					<p style={labelStyle}>Select meters:</p>
-					<select multiple className="form-control" id="meterList" size="8" onChange={this.handleMeterSelect}>
-						{this.props.meters.map(meter =>
-							<option key={meter.id} value={meter.id}>{meter.name}</option>
-                        )}
-					</select>
-				</div>
-				<p style={labelStyle}>Graph Type:</p>
-				<div className="radio">
-					<label><input type="radio" name="chartTypes" value={chartTypes.line} onChange={this.handleChangeChartType} checked={this.props.chartToRender === chartTypes.line} />Line</label>
-				</div>
-				<div className="radio">
-					<label><input type="radio" name="chartTypes" value={chartTypes.bar} onChange={this.handleChangeChartType} checked={this.props.chartToRender === chartTypes.bar} />Bar</label>
-				</div>
-				<div className="radio">
-					<label><input type="radio" name="chartTypes" value={chartTypes.compare} onChange={this.handleChangeChartType} checked={this.props.chartToRender === chartTypes.compare} />Compare</label>
-				</div>
-				{this.props.chartToRender === chartTypes.bar &&
-				<div>
-					<p style={labelStyle}>Bar chart interval (days):</p>
-					<Slider min={1} max={365} value={this.state.barDuration} onChange={this.handleBarDurationChange} onChangeComplete={this.handleBarDurationChangeComplete} />
-				</div>
-				}
->>>>>>> b2e612ec
 				{this.props.chartToRender === chartTypes.bar &&
 					<div>
 						<div className="checkbox">
