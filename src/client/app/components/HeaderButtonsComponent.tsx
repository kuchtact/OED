/* This Source Code Form is subject to the terms of the Mozilla Public
 * License, v. 2.0. If a copy of the MPL was not distributed with this
 * file, You can obtain one at http://mozilla.org/MPL/2.0/. */

import * as React from 'react';
import { Link } from 'react-router';
import { Button } from 'reactstrap';
import { FormattedMessage } from 'react-intl';
import MenuModalComponent from './MenuModalComponent';
import { hasToken } from '../utils/token';
import getPage from '../utils/getPage';

interface HeaderButtonsProps {
	showCollapsedMenuButton: boolean;
}

/**
 * React component that controls the buttons in the Header
 */
export default class HeaderButtonsComponent extends React.Component<HeaderButtonsProps, {}> {
	constructor(props: HeaderButtonsProps) {
		super(props);
		this.handleLogOut = this.handleLogOut.bind(this);
	}

	public render() {
		let showOptions = false;
		let renderLoginButton = false;
		let renderHomeButton = true;
		let renderAdminButton = false;
		let renderGroupsButton = true;
		const renderLogoutButton = hasToken();

		switch (getPage()) {
			case '': // home page
				renderHomeButton = false;
				showOptions = true;
				if (renderLogoutButton) {
					renderAdminButton = true;
				} else {
					renderLoginButton = true;
				}
				break;
			case 'groups':
				renderAdminButton = true;
				renderGroupsButton = false;
				break;
			case 'login':
				break;
			default: // Unknown page, routes to 404, show nothing
				break;

		}
		const loginLinkStyle: React.CSSProperties = {
			display: renderLoginButton ? 'inline' : 'none',
			paddingLeft: '5px'
		};
		const homeLinkStyle: React.CSSProperties = {
			display: renderHomeButton ? 'inline' : 'none',
			paddingLeft: '5px'
		};
		const adminLinkStyle: React.CSSProperties = {
			display: renderAdminButton ? 'inline' : 'none'
		};
		const groupsLinkStyle: React.CSSProperties = {
			display: renderGroupsButton ? 'inline' : 'none',
			paddingLeft: '5px'
		};
		const logoutButtonStyle: React.CSSProperties = {
			display: renderLogoutButton ? 'inline' : 'none',
			paddingLeft: '5px'
		};

		return (
			<div>
				<div className='d-lg-none'>
					{(this.props.showCollapsedMenuButton) ?
						<MenuModalComponent
							showOptions={showOptions}
							showCollapsedMenuButton={false}
						/> : null
					}
				</div>
<<<<<<< HEAD
				<div className={this.props.renderOptionsButton ? 'd-none d-lg-block' : ''}>
=======
				<div className={this.props.showCollapsedMenuButton ? 'd-none d-lg-block' : ''}>
					<Link style={loginLinkStyle} to='/login'><Button outline><FormattedMessage id='log.in'/></Button></Link>
					<Link style={homeLinkStyle} to='/'><Button outline><FormattedMessage id='home'/></Button></Link>
>>>>>>> 8da7d823
					<Link style={adminLinkStyle} to='/admin'><Button outline><FormattedMessage id='admin.panel'/></Button></Link>
					<Link style={groupsLinkStyle} to='/groups'><Button outline><FormattedMessage id='groups' /></Button></Link>
					<Link style={loginLinkStyle} to='/login'><Button outline><FormattedMessage id='log.in'/></Button></Link>
					<Link style={homeLinkStyle} to='/'><Button outline><FormattedMessage id='home'/></Button></Link>
					<Link style={logoutButtonStyle} to='/'><Button outline onClick={this.handleLogOut}><FormattedMessage id='log.out'/></Button></Link>
				</div>
			</div>
		);
	}

	private handleLogOut() {
		localStorage.removeItem('token');
		this.forceUpdate();
	}
}<|MERGE_RESOLUTION|>--- conflicted
+++ resolved
@@ -81,13 +81,7 @@
 						/> : null
 					}
 				</div>
-<<<<<<< HEAD
-				<div className={this.props.renderOptionsButton ? 'd-none d-lg-block' : ''}>
-=======
 				<div className={this.props.showCollapsedMenuButton ? 'd-none d-lg-block' : ''}>
-					<Link style={loginLinkStyle} to='/login'><Button outline><FormattedMessage id='log.in'/></Button></Link>
-					<Link style={homeLinkStyle} to='/'><Button outline><FormattedMessage id='home'/></Button></Link>
->>>>>>> 8da7d823
 					<Link style={adminLinkStyle} to='/admin'><Button outline><FormattedMessage id='admin.panel'/></Button></Link>
 					<Link style={groupsLinkStyle} to='/groups'><Button outline><FormattedMessage id='groups' /></Button></Link>
 					<Link style={loginLinkStyle} to='/login'><Button outline><FormattedMessage id='log.in'/></Button></Link>
