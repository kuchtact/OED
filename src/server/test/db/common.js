/* This Source Code Form is subject to the terms of the Mozilla Public
 * License, v. 2.0. If a copy of the MPL was not distributed with this
 * file, You can obtain one at http://mozilla.org/MPL/2.0/. */

const config = require('../../config');

// This swaps us to the test database for running test.
// TODO: Fix up configuration between different environments. Maybe use the config npm package.

config.database = {
	user: process.env.DB_TEST_USER || process.env.DB_USER,
	database: process.env.DB_TEST_DATABASE,
	password: process.env.DB_TEST_PASSWORD || process.env.DB_PASSWORD,
	host: process.env.DB_TEST_HOST || process.env.DB_HOST,
	port: process.env.DB_TEST_PORT || process.env.DB_PORT
};

const { db, createSchema } = require('../../models/database');

<<<<<<< HEAD
async function recreateDB() {
	await db.none('DROP VIEW IF EXISTS groups_deep_meters');
	await db.none('DROP VIEW IF EXISTS groups_deep_children');
	await db.none('DROP VIEW IF EXISTS meters_deep_children');
	await db.none('DROP TABLE IF EXISTS meters_immediate_children');
	await db.none('DROP TABLE IF EXISTS groups_immediate_children');
	await db.none('DROP TABLE IF EXISTS groups_immediate_meters');
	await db.none('DROP TABLE IF EXISTS groups');
	await db.none('DROP TABLE IF EXISTS users');
	await db.none('DROP TABLE IF EXISTS readings');
	await db.none('DROP TABLE IF EXISTS meters');
	await db.none('DROP TYPE IF EXISTS meter_type');
	await db.none('DROP FUNCTION IF EXISTS compressed_readings(INTEGER[], TIMESTAMP, TIMESTAMP, INTEGER);');
	await createSchema();
=======
function recreateDB() {
	return db.none('DROP TABLE IF EXISTS readings')
		.then(() => db.none('DROP TABLE IF EXISTS meters'))
		.then(() => db.none('DROP TYPE IF EXISTS meter_type'))
		.then(() => db.none('DROP FUNCTION IF EXISTS compressed_readings(INTEGER[], TIMESTAMP, TIMESTAMP, INTEGER);'))
		.then(() => db.none('DROP FUNCTION IF EXISTS barchart_readings(INTEGER[], INTERVAL, TIMESTAMP, TIMESTAMP);'))
		.then(createSchema);
>>>>>>> 95a72228
}

module.exports.recreateDB = recreateDB;<|MERGE_RESOLUTION|>--- conflicted
+++ resolved
@@ -17,30 +17,21 @@
 
 const { db, createSchema } = require('../../models/database');
 
-<<<<<<< HEAD
-async function recreateDB() {
-	await db.none('DROP VIEW IF EXISTS groups_deep_meters');
-	await db.none('DROP VIEW IF EXISTS groups_deep_children');
-	await db.none('DROP VIEW IF EXISTS meters_deep_children');
-	await db.none('DROP TABLE IF EXISTS meters_immediate_children');
-	await db.none('DROP TABLE IF EXISTS groups_immediate_children');
-	await db.none('DROP TABLE IF EXISTS groups_immediate_meters');
-	await db.none('DROP TABLE IF EXISTS groups');
-	await db.none('DROP TABLE IF EXISTS users');
-	await db.none('DROP TABLE IF EXISTS readings');
-	await db.none('DROP TABLE IF EXISTS meters');
-	await db.none('DROP TYPE IF EXISTS meter_type');
-	await db.none('DROP FUNCTION IF EXISTS compressed_readings(INTEGER[], TIMESTAMP, TIMESTAMP, INTEGER);');
-	await createSchema();
-=======
 function recreateDB() {
-	return db.none('DROP TABLE IF EXISTS readings')
+	return db.none('DROP VIEW IF EXISTS groups_deep_meters')
+		.then(() => db.none('DROP VIEW IF EXISTS groups_deep_children'))
+		.then(() => db.none('DROP VIEW IF EXISTS meters_deep_children'))
+		.then(() => db.none('DROP TABLE IF EXISTS meters_immediate_children'))
+		.then(() => db.none('DROP TABLE IF EXISTS groups_immediate_children'))
+		.then(() => db.none('DROP TABLE IF EXISTS groups_immediate_meters'))
+		.then(() => db.none('DROP TABLE IF EXISTS groups'))
+		.then(() => db.none('DROP TABLE IF EXISTS users'))
+		.then(() => db.none('DROP TABLE IF EXISTS readings'))
 		.then(() => db.none('DROP TABLE IF EXISTS meters'))
 		.then(() => db.none('DROP TYPE IF EXISTS meter_type'))
 		.then(() => db.none('DROP FUNCTION IF EXISTS compressed_readings(INTEGER[], TIMESTAMP, TIMESTAMP, INTEGER);'))
 		.then(() => db.none('DROP FUNCTION IF EXISTS barchart_readings(INTEGER[], INTERVAL, TIMESTAMP, TIMESTAMP);'))
 		.then(createSchema);
->>>>>>> 95a72228
 }
 
 module.exports.recreateDB = recreateDB;