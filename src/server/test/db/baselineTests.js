--- conflicted
+++ resolved
@@ -12,13 +12,8 @@
 	mocha.it('can be saved and retrieved', async () => {
 		conn = testDB.getConnection();
 		// Need a meter in the database
-<<<<<<< HEAD
-		const meter = new Meter(undefined, 'Larry', null, false, Meter.type.MAMAC);
+		const meter = new Meter(undefined, 'Larry', null, false, true, Meter.type.MAMAC);
 		await meter.insert(conn);
-=======
-		const meter = new Meter(undefined, 'Larry', null, false, true, Meter.type.MAMAC);
-		await meter.insert();
->>>>>>> 21b7dca4
 		const reading = new Reading(
 			meter.id,
 			1,
