--- conflicted
+++ resolved
@@ -16,14 +16,9 @@
 	const timestamp5 = timestamp4.clone().add(1, 'hour');
 
 	mocha.beforeEach(async () => {
-<<<<<<< HEAD
 		conn = testDB.getConnection();
-		await new Meter(undefined, 'Meter', null, false, Meter.type.MAMAC).insert(conn);
+		await new Meter(undefined, 'Meter', null, false, true, Meter.type.MAMAC).insert(conn);
 		meter = await Meter.getByName('Meter', conn);
-=======
-		await new Meter(undefined, 'Meter', null, false, true, Meter.type.MAMAC).insert();
-		meter = await Meter.getByName('Meter');
->>>>>>> 21b7dca4
 	});
 
 	mocha.it('barchart readings with no specified time interval', async () => {
@@ -119,18 +114,11 @@
 	});
 
 	mocha.it('barchart readings with multiple meters', async () => {
-<<<<<<< HEAD
 		conn = testDB.getConnection();
-		await new Meter(undefined, 'Meter2', null, false, Meter.type.MAMAC).insert(conn);
-		await new Meter(undefined, 'Meter3', null, false, Meter.type.MAMAC).insert(conn);
+		await new Meter(undefined, 'Meter2', null, false, true, Meter.type.MAMAC).insert(conn);
+		await new Meter(undefined, 'Meter3', null, false, true, Meter.type.MAMAC).insert(conn);
 		const meter2 = await Meter.getByName('Meter2', conn);
 		const meter3 = await Meter.getByName('Meter3', conn);
-=======
-		await new Meter(undefined, 'Meter2', null, false, true, Meter.type.MAMAC).insert();
-		await new Meter(undefined, 'Meter3', null, false, true, Meter.type.MAMAC).insert();
-		const meter2 = await Meter.getByName('Meter2');
-		const meter3 = await Meter.getByName('Meter3');
->>>>>>> 21b7dca4
 		const readingMeter1 = new Reading(meter.id, 100, timestamp1, timestamp2);
 		const readingMeter2 = new Reading(meter2.id, 200, timestamp1, timestamp2);
 		const readingMeter3 = new Reading(meter3.id, 300, timestamp1, timestamp2);
