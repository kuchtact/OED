/* This Source Code Form is subject to the terms of the Mozilla Public
 * License, v. 2.0. If a copy of the MPL was not distributed with this
 * file, You can obtain one at http://mozilla.org/MPL/2.0/. */

const pgp = require('pg-promise')({
	// This sets the style of returned durations so that Moment can parse them
	connect: (client, dc, fresh) => {
		// Only set the style on fresh connections
		if (fresh === true || fresh === undefined) {
			client.query('SET intervalStyle = iso_8601');
		}
	}
});
const path = require('path');
const config = require('../config');
const patchMomentType = require('./patch-moment-type');

patchMomentType(pgp);
/**
 * The connection to the database
 * @type {pgPromise.IDatabase}
 */
const db = pgp(config.database);

const sqlFilesDir = path.join(__dirname, '..', 'sql');

const loadedSqlFiles = {};

/**
 * Load a QueryFile from the sql directory.
 * The QueryFile is loaded once and subsequently cached, so repeated calls to this method will only create a single
 * QueryFile object. See {@link https://github.com/vitaly-t/pg-promise#query-files}
 * @example
 * 	sqlFile('meter/get_all_meters.sql') // Returns an sql file for getting all meters.
 * @param filePath the path to the sql file, relative to the sql directory
 * @returns {pgPromise.QueryFile}
 */
function sqlFile(filePath) {
	const sqlFilePath = path.join(sqlFilesDir, filePath);
	if (loadedSqlFiles[sqlFilePath] === undefined) {
		loadedSqlFiles[sqlFilePath] = new pgp.QueryFile(path.join(sqlFilesDir, filePath), { minify: true });
	}
	return loadedSqlFiles[sqlFilePath];
}

/**
 * Returns a promise to create the database schema.
 * @return {Promise<void>}
 */
async function createSchema() {
	// We need to require these here instead of at the top to prevent circular dependency issues.
	/* eslint-disable global-require */
	const Meter = require('./Meter');
	const Reading = require('./Reading');
	const User = require('./User');
	const Group = require('./Group');
	const Preferences = require('./Preferences');
<<<<<<< HEAD
	const Logfile = require('./obvius/Logfile');
=======
	const Migration = require('./Migration');
>>>>>>> b5697796
	/* eslint-enable global-require */
	await Meter.createMeterTypesEnum();
	await Meter.createTable();
	await Reading.createTable();
	await Reading.createCompressedReadingsFunction();
	await Reading.createCompressedGroupsReadingsFunction();
	await Reading.createBarchartReadingsFunction();
	await Reading.createCompressedGroupsBarchartReadingsFunction();
	await User.createTable();
	await Preferences.createTable();
	await Group.createTables();
	await Migration.createTable();
	await db.none(sqlFile('reading/create_function_get_compressed_readings.sql'));
	await Logfile.createTable();
}

/**
 * Closes the connection pool and stops pg-promise
 * Only call this to avoid the 30 second script timeout before pg-promise closes connections.
 */
function stopDB() {
	pgp.end();
}

module.exports = {
	db,
	sqlFile,
	createSchema,
	pgp,
	stopDB
};<|MERGE_RESOLUTION|>--- conflicted
+++ resolved
@@ -55,11 +55,8 @@
 	const User = require('./User');
 	const Group = require('./Group');
 	const Preferences = require('./Preferences');
-<<<<<<< HEAD
 	const Logfile = require('./obvius/Logfile');
-=======
 	const Migration = require('./Migration');
->>>>>>> b5697796
 	/* eslint-enable global-require */
 	await Meter.createMeterTypesEnum();
 	await Meter.createTable();
