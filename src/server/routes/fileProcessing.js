--- conflicted
+++ resolved
@@ -26,12 +26,8 @@
 		required: ['meter_id'],
 		properties: {
 			meter_id: {
-<<<<<<< HEAD
-				type: 'string'
-=======
 				type: 'string',
 				pattern: '^\\d+$'
->>>>>>> 28bcff29
 			}
 		}
 	};
