/* This Source Code Form is subject to the terms of the Mozilla Public
 * License, v. 2.0. If a copy of the MPL was not distributed with this
 * file, You can obtain one at http://mozilla.org/MPL/2.0/. */

const express = require('express');
const _ = require('lodash');
const moment = require('moment');
const Reading = require('../models/Reading');
const TimeInterval = require('../../common/TimeInterval');
const log = require('../log');

const router = express.Router();

/**
 * Takes in an array of row objects and reformats the timestamp from ISO 8601 format to the number
 * of milliseconds since January 1st, 1970 and groups each reading with each timestamp.
 * @param {Array<Reading>} rows
 */
function formatLineReadings(rows) {
	return rows.map(row => [row.start_timestamp.valueOf(), row.reading_rate]);
}

function formatBarReadings(rows) {
	return rows.map(row => [row.start_timestamp.valueOf(), row.reading_sum]);
}

/**
 * GET meter readings by meter id for line chart
 * @param {array.<int>} meter_ids
 * @param {Date} [startDate]
 * @param {Date} [endDate]
 */
router.get('/line/meters/:meter_ids', async (req, res) => {
	// We can't do .map(parseInt) here because map would give parseInt a radix value of the current array position.
	const meterIDs = req.params.meter_ids.split(',').map(s => parseInt(s));
	const timeInterval = TimeInterval.fromString(req.query.timeInterval);
	try {
		const rawCompressedReadings = await Reading.getCompressedReadings(meterIDs, timeInterval.startTimestamp, timeInterval.endTimestamp, 100);
		const formattedCompressedReadings = _.mapValues(rawCompressedReadings, formatLineReadings);
		res.json(formattedCompressedReadings);
	} catch (err) {
<<<<<<< HEAD
		console.error( // eslint-disable-line no-console
			`Error while performing GET readings for line with meters ${meterIDs} with time interval ${timeInterval}: ${err}`
		);
=======
		log(`Error while performing GET readings for line with meters ${meterIDs} with time interval ${timeInterval}: ${err}`, 'error');
>>>>>>> e26e8ab5
	}
});


/**
 * GET group readings by meter id for line chart
 * @param {array.<int>} meter_ids
 * @param {TimeInterval} [timeInterval]
 */
router.get('/line/groups/:group_ids', async (req, res) => {
	// We can't do .map(parseInt) here because map would give parseInt a radix value of the current array position.
	const groupIDs = req.params.group_ids.split(',').map(s => parseInt(s));
	const timeInterval = TimeInterval.fromString(req.query.timeInterval);
	try {
		const rawCompressedReadings = await Reading.getCompressedGroupReadings(groupIDs, timeInterval.startTimestamp, timeInterval.endTimestamp, 100);
		const formattedCompressedReadings = _.mapValues(rawCompressedReadings, formatLineReadings);
		res.json(formattedCompressedReadings);
	} catch (err) {
		console.error( // eslint-disable-line no-console
			`Error while performing GET readings for line with groups ${groupIDs} with time interval ${timeInterval}: ${err}`
		);
	}
});


/**
 * GET meter readings by meter id for bar chart
 * @param {array.<int>} meter_ids
 * @param {Date} [startDate]
 * @param {Date} [endDate]
 */
router.get('/bar/meters/:meter_ids', async (req, res) => {
	// We can't do .map(parseInt) here because map would give parseInt a radix value of the current array position.
	const meterIDs = req.params.meter_ids.split(',').map(s => parseInt(s));
	const timeInterval = TimeInterval.fromString(req.query.timeInterval);
	const barDuration = moment.duration(req.query.barDuration);
	try {
		const barchartReadings = await Reading.getBarchartReadings(meterIDs, barDuration, timeInterval.startTimestamp, timeInterval.endTimestamp);
		const formattedBarchartReadings = _.mapValues(barchartReadings, formatBarReadings);
		res.json(formattedBarchartReadings);
	} catch (err) {
<<<<<<< HEAD
		console.error( // eslint-disable-line no-console
			`Error while performing GET readings for bar with meters ${meterIDs} with time interval ${timeInterval}: ${err}`
		);
	}
});


/**
 * GET meter readings by meter id for bar chart
 * @param {array.<int>} meter_ids
 * @param {Date} [startDate]
 * @param {Date} [endDate]
 */
router.get('/bar/groups/:group_ids', async (req, res) => {
	// We can't do .map(parseInt) here because map would give parseInt a radix value of the current array position.
	const groupIDs = req.params.group_ids.split(',').map(s => parseInt(s));
	const timeInterval = TimeInterval.fromString(req.query.timeInterval);
	const barDuration = moment.duration(req.query.barDuration);
	try {
		const barchartReadings = await Reading.getGroupBarchartReadings(
			groupIDs, barDuration, timeInterval.startTimestamp, timeInterval.endTimestamp);
		const formattedBarchartReadings = _.mapValues(barchartReadings, formatBarReadings);
		res.json(formattedBarchartReadings);
	} catch (err) {
		console.error( // eslint-disable-line no-console
			`Error while performing GET readings for bar with groups ${groupIDs} with time interval ${timeInterval}: ${err}`
		);
=======
		log(`Error while performing GET readings for bar with meters ${meterIDs} with time interval ${timeInterval}: ${err}`, 'error');
>>>>>>> e26e8ab5
	}
});


module.exports = router;<|MERGE_RESOLUTION|>--- conflicted
+++ resolved
@@ -39,13 +39,7 @@
 		const formattedCompressedReadings = _.mapValues(rawCompressedReadings, formatLineReadings);
 		res.json(formattedCompressedReadings);
 	} catch (err) {
-<<<<<<< HEAD
-		console.error( // eslint-disable-line no-console
-			`Error while performing GET readings for line with meters ${meterIDs} with time interval ${timeInterval}: ${err}`
-		);
-=======
 		log(`Error while performing GET readings for line with meters ${meterIDs} with time interval ${timeInterval}: ${err}`, 'error');
->>>>>>> e26e8ab5
 	}
 });
 
@@ -64,9 +58,7 @@
 		const formattedCompressedReadings = _.mapValues(rawCompressedReadings, formatLineReadings);
 		res.json(formattedCompressedReadings);
 	} catch (err) {
-		console.error( // eslint-disable-line no-console
-			`Error while performing GET readings for line with groups ${groupIDs} with time interval ${timeInterval}: ${err}`
-		);
+		log(`Error while performing GET readings for line with groups ${groupIDs} with time interval ${timeInterval}: ${err}`, 'error');
 	}
 });
 
@@ -87,10 +79,7 @@
 		const formattedBarchartReadings = _.mapValues(barchartReadings, formatBarReadings);
 		res.json(formattedBarchartReadings);
 	} catch (err) {
-<<<<<<< HEAD
-		console.error( // eslint-disable-line no-console
-			`Error while performing GET readings for bar with meters ${meterIDs} with time interval ${timeInterval}: ${err}`
-		);
+		log(`Error while performing GET readings for bar with meters ${meterIDs} with time interval ${timeInterval}: ${err}`, 'error');
 	}
 });
 
@@ -112,12 +101,7 @@
 		const formattedBarchartReadings = _.mapValues(barchartReadings, formatBarReadings);
 		res.json(formattedBarchartReadings);
 	} catch (err) {
-		console.error( // eslint-disable-line no-console
-			`Error while performing GET readings for bar with groups ${groupIDs} with time interval ${timeInterval}: ${err}`
-		);
-=======
-		log(`Error while performing GET readings for bar with meters ${meterIDs} with time interval ${timeInterval}: ${err}`, 'error');
->>>>>>> e26e8ab5
+		log(`Error while performing GET readings for bar with groups ${groupIDs} with time interval ${timeInterval}: ${err}`, 'error');
 	}
 });
 
