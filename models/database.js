--- conflicted
+++ resolved
@@ -1,16 +1,4 @@
 const pgp = require('pg-promise')();
-<<<<<<< HEAD
-
-// Database configuration
-const config = {
-	user: 'capstone',
-	database: 'capstone',
-	password: 'guest', // server running in docker
-	host: 'localhost',
-	port: 5432,
-};
-
-=======
 const path = require('path');
 require('dotenv').config({path: path.join(__dirname, '..', '.env')});
 
@@ -27,7 +15,6 @@
  * The connection to the database
  * @type {pgPromise.IDatabase}
  */
->>>>>>> 83efb4cf
 const db = pgp(config);
 
 const sqlFilesDir = path.join(__dirname, '..', 'sql');
