<<<<<<< HEAD
var http = require('http');
var CSV = require('csv');

var url = "http://144.89.8.12/sm101.xml";
var val ='';

    // gets the csv data from the meter corresponding to the given url
    function getCSV(url, meter_id, callback) {
        var req = http.get(url, function (res) {
            // save the data
            var csv = '';
            res.on('data', function (chunk) {
                csv += chunk;
            });
            res.on('end', function () {
                // parse csv
                CSV.parse(csv, function (err, result) {
                    val = result;
                    callback(val, meter_id);
                })
            });
=======
let http = require('http');
let CSV = require('csv');
let parseXLSX = require('./parseXLSX.js');
let url = "http://144.89.8.12/sm101.xml";
let val ='';
let ips = parseXLSX.parseXLSX('ips.xlsx');

function getCSV(url, meter_id, callback) {
    var req = http.get(url, (res) => {
        // save the data
        let csv = '';
        res.on('data', (chunk) => {
            csv += chunk;
>>>>>>> 8f3e3675
        });
        res.on('end', () => {
            // parse csv
            CSV.parse(csv, (err, result) => {
                val = result;
                callback(val, meter_id);
            });
        });
    });
    req.on('error', err => {
        // debug error
    });
}

//currently returns minute csv file. Increment int<number>.csv to scale.
function parseAll(callback) {
    for (let k in ips) {
        url = 'http://' + ips[k].ip + '/int4.csv';
        getCSV(url, () => {
            //freed val from callback hell
            console.log(val);
        });
    }
<<<<<<< HEAD
exports.parse = parseAll;
=======
}
exports.parse =parseAll;
>>>>>>> 8f3e3675
//parseAll();
exports.parseMeterCSV = getCSV;

//this syntax seems to work for calling functions from other files.
//console.log(parseXLSX.parseXLSX('ips.xlsx')[0].ip);<|MERGE_RESOLUTION|>--- conflicted
+++ resolved
@@ -1,32 +1,8 @@
-<<<<<<< HEAD
-var http = require('http');
-var CSV = require('csv');
-
-var url = "http://144.89.8.12/sm101.xml";
-var val ='';
-
-    // gets the csv data from the meter corresponding to the given url
-    function getCSV(url, meter_id, callback) {
-        var req = http.get(url, function (res) {
-            // save the data
-            var csv = '';
-            res.on('data', function (chunk) {
-                csv += chunk;
-            });
-            res.on('end', function () {
-                // parse csv
-                CSV.parse(csv, function (err, result) {
-                    val = result;
-                    callback(val, meter_id);
-                })
-            });
-=======
 let http = require('http');
 let CSV = require('csv');
-let parseXLSX = require('./parseXLSX.js');
+
 let url = "http://144.89.8.12/sm101.xml";
 let val ='';
-let ips = parseXLSX.parseXLSX('ips.xlsx');
 
 function getCSV(url, meter_id, callback) {
     var req = http.get(url, (res) => {
@@ -34,7 +10,6 @@
         let csv = '';
         res.on('data', (chunk) => {
             csv += chunk;
->>>>>>> 8f3e3675
         });
         res.on('end', () => {
             // parse csv
@@ -58,12 +33,8 @@
             console.log(val);
         });
     }
-<<<<<<< HEAD
-exports.parse = parseAll;
-=======
 }
 exports.parse =parseAll;
->>>>>>> 8f3e3675
 //parseAll();
 exports.parseMeterCSV = getCSV;
 
