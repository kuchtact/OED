--- conflicted
+++ resolved
@@ -11,7 +11,7 @@
 const COMMON_DIR = path.resolve(__dirname, 'src/common');
 
 const config = {
-	entry: ['babel-polyfill', path.resolve(APP_DIR, 'index.jsx')],
+	entry: ['babel-polyfill', `${APP_DIR}/index.jsx`],
 	output: {
 		path: BUILD_DIR,
 		filename: 'bundle.js'
@@ -36,13 +36,9 @@
 	plugins: [
 		new LodashModuleReplacementPlugin()
 	],
-<<<<<<< HEAD
-	externals: ['xlsx']
-=======
 	node: {
 		fs: 'empty'
 	}
->>>>>>> 962f9697
 };
 
 if (process.env.NODE_ENV === 'production') {
