--- conflicted
+++ resolved
@@ -91,12 +91,7 @@
 OED_DB_HOST=?                  # The host for your postgres db, likely localhost
 OED_DB_PORT=?                  # The port for your postgres db, likely 5432
 OED_LOG_FILE=?                 # Path to the log file, defaults to ./log.txt
-<<<<<<< HEAD
-
 OED_OBVIUS_PASSWORD=?		   // Password for Obvius connector
-
-=======
->>>>>>> 6baad308
 OED_MAIL_METHOD=?		   	   # Method of sending mail. Supports "gmail", "mailgun", "none". Case insensitive.
 OED_MAIL_IDENT=?               # Identifier; username for gmail, domain for mailgun. Ex: user@example.com
 OED_MAIL_CREDENTIAL=?		   # Credential; password for gmail, API key for mailgun.
