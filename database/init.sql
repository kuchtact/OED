/* This Source Code Form is subject to the terms of the Mozilla Public
 * License, v. 2.0. If a copy of the MPL was not distributed with this
 * file, You can obtain one at http://mozilla.org/MPL/2.0/. */

<<<<<<< HEAD
CREATE USER opened WITH SUPERUSER PASSWORD 'opened';
CREATE DATABASE oed WITH OWNER opened;
CREATE DATABASE oed_testing WITH OWNER opened;
=======
CREATE USER oed WITH PASSWORD 'opened';
CREATE DATABASE oed WITH OWNER oed;
CREATE DATABASE oed_testing WITH OWNER oed;
>>>>>>> c368c591
<|MERGE_RESOLUTION|>--- conflicted
+++ resolved
@@ -2,12 +2,6 @@
  * License, v. 2.0. If a copy of the MPL was not distributed with this
  * file, You can obtain one at http://mozilla.org/MPL/2.0/. */
 
-<<<<<<< HEAD
-CREATE USER opened WITH SUPERUSER PASSWORD 'opened';
-CREATE DATABASE oed WITH OWNER opened;
-CREATE DATABASE oed_testing WITH OWNER opened;
-=======
-CREATE USER oed WITH PASSWORD 'opened';
+CREATE USER oed WITH SUPERUSER PASSWORD 'opened';
 CREATE DATABASE oed WITH OWNER oed;
-CREATE DATABASE oed_testing WITH OWNER oed;
->>>>>>> c368c591
+CREATE DATABASE oed_testing WITH OWNER oed;